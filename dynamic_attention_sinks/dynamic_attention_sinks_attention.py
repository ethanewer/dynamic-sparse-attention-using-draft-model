from typing import Optional

import torch
import torch.nn.functional as F
from torch import Tensor, dtype
from torch.types import Device
from transformers.models.llama.modeling_llama import LlamaAttention  # type: ignore
from transformers.models.qwen2.modeling_qwen2 import Qwen2Attention  # type: ignore

<<<<<<< HEAD
USE_PARALLEL_ATTENTION = False


def repeat_kv(hidden_states: Tensor, num_repeats: int) -> Tensor:
    batch, num_key_value_heads, slen, head_dim = hidden_states.shape
    if num_repeats == 1:
        return hidden_states
    else:
        return (
            hidden_states[:, :, None, :, :]
            .expand(
                batch,
                num_key_value_heads,
                num_repeats,
                slen,
                head_dim,
            )
            .reshape(
                batch,
                num_key_value_heads * num_repeats,
                slen,
                head_dim,
            )
            .contiguous()
        )

=======
>>>>>>> 772a9324

def stack_block_along_batch(block: Tensor, num_key_value_groups: int = 1) -> Tensor:
    batch_size, num_heads, num_blocks, block_size, head_dim = block.shape
    if num_key_value_groups == 1:
        stacked_block = block.transpose(1, 2).reshape(
            batch_size * num_blocks,
            num_heads,
            block_size,
            head_dim,
        )
    else:
        stacked_block = (
            block.transpose(1, 2)[:, :, :, None, :, :]
            .expand(
                batch_size,
                num_blocks,
                num_heads,
                num_key_value_groups,
                block_size,
                head_dim,
            )
            .reshape(
                batch_size * num_blocks,
                num_key_value_groups * num_heads,
                block_size,
                head_dim,
            )
        )

    if not stacked_block.is_contiguous():
        stacked_block = stacked_block.contiguous()

    return stacked_block


def unstack_attn(attn_output: Tensor, batch_size: int, seq_len: int) -> Tensor:
    total_batch_size, num_key_value_heads, block_size, head_dim = attn_output.shape
    num_blocks = total_batch_size // batch_size
    return (
        attn_output.view(
            batch_size,
            num_blocks,
            num_key_value_heads,
            block_size,
            head_dim,
        )
        .transpose(1, 2)
        .reshape(
            batch_size,
            num_key_value_heads,
            num_blocks * block_size,
            head_dim,
        )[..., :seq_len, :]
        .transpose(1, 2)
        .contiguous()
    )


def make_causal_mask(
    indices: Tensor,
    batch_size: int,
    seq_len: int,
    block_size: int,
    dtype: dtype = torch.float32,
    device: Device = "cpu",
) -> Tensor:
    pad = -seq_len % block_size
    causal_mask = torch.full(
        (batch_size, 1, seq_len + pad, seq_len + 1),
        fill_value=torch.finfo(dtype).min,
        dtype=dtype,
        device=device,
    ).triu_(1)

    mask_expanded_indices = indices[
        : causal_mask.shape[0], : causal_mask.shape[1], :, None, :
    ].expand(-1, -1, -1, block_size, -1)

    causal_mask = causal_mask.view(
        causal_mask.shape[0],
        causal_mask.shape[1],
        (seq_len + pad) // block_size,
        block_size,
        -1,
    ).gather(dim=4, index=mask_expanded_indices)

    causal_mask = stack_block_along_batch(causal_mask)
    return causal_mask


def das_attention_parallel_forward(
    module: LlamaAttention | Qwen2Attention,
    query: Tensor,
    key: Tensor,
    value: Tensor,
    attention_mask: Tensor,
    block_size: int,
    indices: Tensor,
    origional_seq_len: int,
    dropout: float = 0.0,
    scaling: Optional[float] = None,
) -> tuple[Tensor, None]:
    batch_size = query.shape[0]

    query = query.view(
        query.shape[0],
        query.shape[1],
        query.shape[2] // block_size,
        block_size,
        query.shape[3],
    )

    expanded_indices = indices.view(
        indices.shape[0],
        indices.shape[1],
        -1,
        1,
    ).expand(-1, -1, -1, key.shape[3])

    key = key.gather(
        dim=2,
        index=expanded_indices,
    ).view(
        key.shape[0],
        key.shape[1],
        indices.shape[2],
        indices.shape[3],
        key.shape[3],
    )

    value = value.gather(
        dim=2,
        index=expanded_indices,
    ).view(
        value.shape[0],
        value.shape[1],
        indices.shape[2],
        indices.shape[3],
        value.shape[3],
    )

    del indices, expanded_indices

    if hasattr(module, "num_key_value_groups"):
        num_key_value_groups = module.num_key_value_groups
    else:
        num_key_value_groups = 1

    query = stack_block_along_batch(query)
    key = stack_block_along_batch(key, num_key_value_groups)
    value = stack_block_along_batch(value, num_key_value_groups)

    attn_output = F.scaled_dot_product_attention(
        query,
        key,
        value,
        attn_mask=attention_mask,
        dropout_p=dropout,
        scale=scaling,
    )

    attn_output = unstack_attn(attn_output, batch_size, origional_seq_len)

    return attn_output, None


<<<<<<< HEAD
def das_attention_sequential_forward(
    module: LlamaAttention | Qwen2Attention,
    query: Tensor,
    key: Tensor,
    value: Tensor,
    attention_mask: Tensor,
    block_size: int,
    indices: Tensor,
    origional_seq_len: int,
    dropout: float = 0.0,
    scaling: Optional[float] = None,
) -> tuple[Tensor, None]:
    num_blocks = query.shape[2] // block_size

    if hasattr(module, "num_key_value_groups"):
        num_key_value_groups = module.num_key_value_groups
    else:
        num_key_value_groups = 1

    query = query.view(
        query.shape[0],
        query.shape[1],
        num_blocks,
        block_size,
        query.shape[3],
    )

    attn_output = torch.empty(
        *query.shape[:4],
        value.shape[-1],
        device=query.device,
        dtype=query.dtype,
    )

    expanded_indices = indices[..., None].expand(-1, -1, -1, -1, key.shape[3])

    for i in range(num_blocks):
        block_query = query[:, :, i]
        block_key = repeat_kv(
            key.gather(dim=2, index=expanded_indices[:, :, i]),
            num_repeats=num_key_value_groups,
        )
        block_value = repeat_kv(
            value.gather(dim=2, index=expanded_indices[:, :, i]),
            num_repeats=num_key_value_groups,
        )
        attn_output[:, :, i] = F.scaled_dot_product_attention(
            block_query,
            block_key,
            block_value,
            attn_mask=attention_mask[[i]],
            dropout_p=dropout,
            scale=scaling,
        )

    attn_output = (
        attn_output[:, :, :, :]
        .view(*attn_output.shape[:2], -1, attn_output.shape[-1])
        .transpose(1, 2)[:, :origional_seq_len]
        .contiguous()
    )

    return attn_output, None


=======
>>>>>>> 772a9324
gpu_ok = False
if torch.cuda.is_available():
    device_cap = torch.cuda.get_device_capability()
    if device_cap in ((7, 0), (8, 0), (9, 0)):
        gpu_ok = True


if gpu_ok:
    print("Using compiled dynamic attention sinks attention implementation.")
    dynamic_attention_sinks_attention_forward = torch.compile(
        das_attention_parallel_forward
    )
else:
    print("Using eager dynamic attention sinks attention implementation.")
    dynamic_attention_sinks_attention_forward = das_attention_parallel_forward<|MERGE_RESOLUTION|>--- conflicted
+++ resolved
@@ -7,35 +7,6 @@
 from transformers.models.llama.modeling_llama import LlamaAttention  # type: ignore
 from transformers.models.qwen2.modeling_qwen2 import Qwen2Attention  # type: ignore
 
-<<<<<<< HEAD
-USE_PARALLEL_ATTENTION = False
-
-
-def repeat_kv(hidden_states: Tensor, num_repeats: int) -> Tensor:
-    batch, num_key_value_heads, slen, head_dim = hidden_states.shape
-    if num_repeats == 1:
-        return hidden_states
-    else:
-        return (
-            hidden_states[:, :, None, :, :]
-            .expand(
-                batch,
-                num_key_value_heads,
-                num_repeats,
-                slen,
-                head_dim,
-            )
-            .reshape(
-                batch,
-                num_key_value_heads * num_repeats,
-                slen,
-                head_dim,
-            )
-            .contiguous()
-        )
-
-=======
->>>>>>> 772a9324
 
 def stack_block_along_batch(block: Tensor, num_key_value_groups: int = 1) -> Tensor:
     batch_size, num_heads, num_blocks, block_size, head_dim = block.shape
@@ -202,74 +173,6 @@
     return attn_output, None
 
 
-<<<<<<< HEAD
-def das_attention_sequential_forward(
-    module: LlamaAttention | Qwen2Attention,
-    query: Tensor,
-    key: Tensor,
-    value: Tensor,
-    attention_mask: Tensor,
-    block_size: int,
-    indices: Tensor,
-    origional_seq_len: int,
-    dropout: float = 0.0,
-    scaling: Optional[float] = None,
-) -> tuple[Tensor, None]:
-    num_blocks = query.shape[2] // block_size
-
-    if hasattr(module, "num_key_value_groups"):
-        num_key_value_groups = module.num_key_value_groups
-    else:
-        num_key_value_groups = 1
-
-    query = query.view(
-        query.shape[0],
-        query.shape[1],
-        num_blocks,
-        block_size,
-        query.shape[3],
-    )
-
-    attn_output = torch.empty(
-        *query.shape[:4],
-        value.shape[-1],
-        device=query.device,
-        dtype=query.dtype,
-    )
-
-    expanded_indices = indices[..., None].expand(-1, -1, -1, -1, key.shape[3])
-
-    for i in range(num_blocks):
-        block_query = query[:, :, i]
-        block_key = repeat_kv(
-            key.gather(dim=2, index=expanded_indices[:, :, i]),
-            num_repeats=num_key_value_groups,
-        )
-        block_value = repeat_kv(
-            value.gather(dim=2, index=expanded_indices[:, :, i]),
-            num_repeats=num_key_value_groups,
-        )
-        attn_output[:, :, i] = F.scaled_dot_product_attention(
-            block_query,
-            block_key,
-            block_value,
-            attn_mask=attention_mask[[i]],
-            dropout_p=dropout,
-            scale=scaling,
-        )
-
-    attn_output = (
-        attn_output[:, :, :, :]
-        .view(*attn_output.shape[:2], -1, attn_output.shape[-1])
-        .transpose(1, 2)[:, :origional_seq_len]
-        .contiguous()
-    )
-
-    return attn_output, None
-
-
-=======
->>>>>>> 772a9324
 gpu_ok = False
 if torch.cuda.is_available():
     device_cap = torch.cuda.get_device_capability()
